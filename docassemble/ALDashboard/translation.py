--- conflicted
+++ resolved
@@ -160,7 +160,6 @@
         chunked_fragments = fragments
         if number_of_chunks_to_make > 1:
             chunked_fragments = fragments[c * max_chunk_size : (c + 1) * max_chunk_size]
-<<<<<<< HEAD
         try:
             response = chat_completion(
                 system_prompt,
@@ -178,20 +177,6 @@
             results.update(response)
         except:
             log(f"Unexpected format in response from GPT: { response }")
-=======
-        response = chat_completion(
-            system_prompt,
-            user_message=repr(chunked_fragments),
-            temperature=0.0,
-            json_mode=True,
-            model=model,
-            openai_api=openai_api,
-        )
-
-        assert isinstance(response, dict)
-
-        results.update(response) # type-ignore
->>>>>>> 76094c9b
 
     return results
 
