import os
import sys
from setuptools import setup, find_packages
from fnmatch import fnmatchcase
from distutils.util import convert_path

standard_exclude = ('*.pyc', '*~', '.*', '*.bak', '*.swp*')
standard_exclude_directories = ('.*', 'CVS', '_darcs', './build', './dist', 'EGG-INFO', '*.egg-info')

def find_package_data(where='.', package='', exclude=standard_exclude, exclude_directories=standard_exclude_directories):
    out = {}
    stack = [(convert_path(where), '', package)]
    while stack:
        where, prefix, package = stack.pop(0)
        for name in os.listdir(where):
            fn = os.path.join(where, name)
            if os.path.isdir(fn):
                bad_name = False
                for pattern in exclude_directories:
                    if (fnmatchcase(name, pattern)
                        or fn.lower() == pattern.lower()):
                        bad_name = True
                        break
                if bad_name:
                    continue
                if os.path.isfile(os.path.join(fn, '__init__.py')):
                    if not package:
                        new_package = name
                    else:
                        new_package = package + '.' + name
                        stack.append((fn, '', new_package))
                else:
                    stack.append((fn, prefix + name + '/', package))
            else:
                bad_name = False
                for pattern in exclude:
                    if (fnmatchcase(name, pattern)
                        or fn.lower() == pattern.lower()):
                        bad_name = True
                        break
                if bad_name:
                    continue
                out.setdefault(package, []).append(prefix+name)
    return out

setup(name='docassemble.ALDashboard',
      version='0.24.0.1',
      description=('Dashboard for some admin tasks'),
      long_description='# ALDashboard: a docassemble Admin and Configuration Tool\r\n\r\n[![PyPI version](https://badge.fury.io/py/docassemble.ALDashboard.svg)](https://badge.fury.io/py/docassemble.ALDashboard)\r\n\r\nA single tool and interview to centralizes some tedious Docassemble admin configuration tasks\r\n\r\n![A screenshot of the ALDashboard menu with choices: "Admin only - manage users", "Admin only - stats", "Install assembly line", "Verify API Keys", "Install packages", "update packages", "Package scanner", "View Answer files", "generate review screen draft", "validate docx template", "validation translation files", "prepare translation files", "validate an attachment fields block", "PDF tools", and "Compile Bootstrap theme"](https://github.com/SuffolkLITLab/docassemble-ALDashboard/assets/6252212/29539eec-3891-476b-b248-dd3db986d899)\r\n\r\n1. Install the Document Assembly Line packages (support files for [Court Forms Online](https://courtformsonline.org))\r\n1. Searchable user management - reset passwords and change privileges.\r\n1. Installing or updating several packages at once.\r\n1. Listing and viewing the contents of an (unencrypted) interview to facilitate debugging errors on production servers.\r\n1. View analytics/stats captured with `store_variable_snapshot`.\r\n1. List the files inside a particular package installed on the server.\r\n1. Gather files from a user who left the organization/unknown username and password.\r\n1. Review screen generator\r\n1. validate DOCX Jinja2 templates\r\n1. Generating a [custom bootstrap theme](https://suffolklitlab.org/docassemble-AssemblyLine-documentation/docs/customization/overview#creating-a-custom-theme-from-source-instead-of-with-a-theme-generator) for your interviews.\r\n\r\nIdeas:\r\n1. Add a link to the dispatch directive for an existing file in an existing package.\r\n1. Generating translation files [TBD].\r\n\r\nTo use, you must create a docassemble API key and add it to your\r\nconfiguration, like this:\r\n\r\n`install packages api key: xxxxxxxxxxxxxxxxxxxxxxxxxxxxxxxxxxxxx`\r\n\r\n## Some screenshots\r\n\r\n### Main page\r\n![A screenshot of the ALDashboard menu with choices: "Admin only - manage users", "Admin only - stats", "Install assembly line", "Verify API Keys", "Install packages", "update packages", "Package scanner", "View Answer files", "generate review screen draft", "validate docx template", "validation translation files", "prepare translation files", "validate an attachment fields block", "PDF tools", and "Compile Bootstrap theme"](https://github.com/SuffolkLITLab/docassemble-ALDashboard/assets/6252212/29539eec-3891-476b-b248-dd3db986d899)\r\n\r\n### Manage users\r\n\r\n![A screenshot that says "Manage users" with the fields User, What do you want want to do? Reset password, Change user permissions, New Password, Verify new Password](https://user-images.githubusercontent.com/7645641/123702231-e069ec00-d830-11eb-94dc-5ec0abb86bc9.png)\r\n\r\n### Bulk install packages from GitHub\r\n\r\n![A screenshot that says "What packages do you want to install? Github URL, YAML filename, Shor name or alias (no spaces)"](https://user-images.githubusercontent.com/7645641/123702290-efe93500-d830-11eb-9fdf-a5935ff4078e.png)\r\n\r\n### Bulk update packages\r\n\r\n![A screenshot that says "What packages do you want to update? docassemble.209aPlaintiffMotionToModify, docassemble.ALAffidavitOfIndigency" and more](https://user-images.githubusercontent.com/7645641/123702362-068f8c00-d831-11eb-9ce4-df7a67ffcfeb.png)\r\n\r\n### View / search sessions by user and interview name\r\n\r\n![A screenshot that says "What interview do you want to view sessions for? File name, User (leave blank to view all sessions)"](https://user-images.githubusercontent.com/7645641/123702422-1d35e300-d831-11eb-84d5-5e7385deb901.png)\r\n\r\n![A screenshot that says "Recently generated sessions for docassemble.MA209AProtectiveOrder:data/questions/209a_package.yml" with 5 sessions below](https://user-images.githubusercontent.com/7645641/123702464-2cb52c00-d831-11eb-80fc-f2291e824eae.png)\r\n\r\n### View interview stats captured with `store_variables_snapshot()`\r\n\r\n![A screenshot that says "Stats for Eviction Moratorium: 9 Total submissions: 9 Group by: zip | state | modtime, Excel Download" followed by a map](https://user-images.githubusercontent.com/7645641/123702623-5e2df780-d831-11eb-8937-6625df74ab22.png)\r\n\r\n### Generate a bootstrap theme\r\n\r\n![A screenshot that says "Your file is compiled! You can view and copy your file, or download it directly by right clicking the link to save it as a CSS file". Below are examples of Bootstrap components like buttons and nav bars.](https://github.com/SuffolkLITLab/docassemble-ALDashboard/assets/6252212/079e428d-4cae-4f75-8b1b-227c28f32a44)\r\n',
      long_description_content_type='text/markdown',
      author='Quinten Steenhuis',
      author_email='qsteenhuis@gmail.com',
      license='The MIT License (MIT)',
      url='https://github.com/SuffolkLITLab/docassemble-ALDashboard',
      packages=find_packages(),
      namespace_packages=['docassemble'],
<<<<<<< HEAD
      install_requires=['PyGithub>=2.1.1', 'docassemble.ALToolbox>=0.10.0', 'openai>=1.0', 'tiktoken', 'pyaml'],
=======
      install_requires=['PyGithub>=2.1.1', 'docassemble.ALToolbox>=0.9.2', 'python-docx>=1.1.1', 'openai>=1.0', 'tiktoken', 'pyaml'],
>>>>>>> 0436e028
      zip_safe=False,
      package_data=find_package_data(where='docassemble/ALDashboard/', package='docassemble.ALDashboard'),
     )
<|MERGE_RESOLUTION|>--- conflicted
+++ resolved
@@ -54,11 +54,7 @@
       url='https://github.com/SuffolkLITLab/docassemble-ALDashboard',
       packages=find_packages(),
       namespace_packages=['docassemble'],
-<<<<<<< HEAD
-      install_requires=['PyGithub>=2.1.1', 'docassemble.ALToolbox>=0.10.0', 'openai>=1.0', 'tiktoken', 'pyaml'],
-=======
       install_requires=['PyGithub>=2.1.1', 'docassemble.ALToolbox>=0.9.2', 'python-docx>=1.1.1', 'openai>=1.0', 'tiktoken', 'pyaml'],
->>>>>>> 0436e028
       zip_safe=False,
       package_data=find_package_data(where='docassemble/ALDashboard/', package='docassemble.ALDashboard'),
      )
